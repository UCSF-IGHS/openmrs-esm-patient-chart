--- conflicted
+++ resolved
@@ -49,7 +49,14 @@
 import { MemoizedRecommendedVisitType } from './recommended-visit-type.component';
 import { ChartConfig } from '../../config-schema';
 import VisitAttributeTypeFields from './visit-attribute-type.component';
-import { QueueEntryPayload, saveQueueEntry, usePriorities, useQueueLocations, useServices, useStatuses } from '../hooks/useServiceQueue';
+import {
+  QueueEntryPayload,
+  saveQueueEntry,
+  usePriorities,
+  useQueueLocations,
+  useServices,
+  useStatuses,
+} from '../hooks/useServiceQueue';
 
 const StartVisitForm: React.FC<DefaultWorkspaceProps> = ({ patientUuid, closeWorkspace, promptBeforeClosing }) => {
   const { t } = useTranslation();
@@ -78,15 +85,12 @@
   const { statuses } = useStatuses();
   const [selectedService, setSelectedService] = useState('');
   const [selectedStatus, setSelectedStatus] = useState('');
-<<<<<<< HEAD
   const [errorFetchingResources, setErrorFetchingResources] = useState<{
     blockSavingForm: boolean;
   }>(null);
-=======
   const [selectedQueueLocation, setSelectedQueueLocation] = useState('');
   const { services } = useServices(selectedQueueLocation);
   const { queueLocations } = useQueueLocations();
->>>>>>> 78da355b
 
   useEffect(() => {
     if (locations && sessionUser?.sessionLocation?.uuid) {
@@ -415,8 +419,11 @@
                     value={selectedQueueLocation}
                     onChange={(event) => {
                       setSelectedQueueLocation(event.target.value);
-                    }}>
-                    {!selectedQueueLocation ? <SelectItem text={t('selectQueueLocation', 'Select a queue location')} value="" /> : null}
+                    }}
+                  >
+                    {!selectedQueueLocation ? (
+                      <SelectItem text={t('selectQueueLocation', 'Select a queue location')} value="" />
+                    ) : null}
                     {queueLocations?.length > 0 &&
                       queueLocations.map((location) => (
                         <SelectItem key={location.id} text={location.name} value={location.id}>
