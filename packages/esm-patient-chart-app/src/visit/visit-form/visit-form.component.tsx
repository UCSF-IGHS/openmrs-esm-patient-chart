--- conflicted
+++ resolved
@@ -256,7 +256,15 @@
     }
 
     return defaultValues;
-  }, [visitToEdit, sessionLocation]);
+  }, [
+    visitToEdit?.startDatetime,
+    visitToEdit?.visitType?.uuid,
+    visitToEdit?.location,
+    visitToEdit?.attributes,
+    visitToEdit?.stopDatetime,
+    sessionLocation,
+    displayVisitStopDateTimeFields,
+  ]);
 
   const methods = useForm<VisitFormData>({
     mode: 'all',
@@ -288,70 +296,6 @@
     return [maxVisitStartDatetime, minVisitStopDatetime];
   }, [visitToEdit]);
 
-<<<<<<< HEAD
-=======
-  const validateVisitStartStopDatetime = useCallback(() => {
-    let visitStartDate = getValues('visitStartDate');
-    const visitStartTime = getValues('visitStartTime');
-    const visitStartTimeFormat = getValues('visitStartTimeFormat');
-
-    const [visitStartHours, visitStartMinutes] = convertTime12to24(visitStartTime, visitStartTimeFormat);
-
-    const visitStartDatetime = visitStartDate.setHours(visitStartHours, visitStartMinutes);
-
-    let validSubmission = true;
-
-    if (maxVisitStartDatetime && visitStartDatetime >= maxVisitStartDatetime) {
-      validSubmission = false;
-      setError('visitStartDate', {
-        message: t('invalidVisitStartDate', 'Start date needs to be on or before {{firstEncounterDatetime}}', {
-          firstEncounterDatetime: new Date(maxVisitStartDatetime).toLocaleString(),
-          interpolation: {
-            escapeValue: false,
-          },
-        }),
-      });
-    }
-
-    if (!displayVisitStopDateTimeFields) {
-      return validSubmission;
-    }
-
-    let visitStopDate = getValues('visitStopDate');
-    const visitStopTime = getValues('visitStopTime');
-    const visitStopTimeFormat = getValues('visitStopTimeFormat');
-
-    const [visitStopHours, visitStopMinutes] = convertTime12to24(visitStopTime, visitStopTimeFormat);
-
-    const visitStopDatetime = visitStopDate.setHours(visitStopHours, visitStopMinutes);
-
-    if (minVisitStopDatetime && visitStopDatetime <= minVisitStopDatetime) {
-      validSubmission = false;
-      setError('visitStopDate', {
-        message: t(
-          'visitStopDateMustBeAfterMostRecentEncounter',
-          'Stop date needs to be on or after {{lastEncounterDatetime}}',
-          {
-            lastEncounterDatetime: new Date(minVisitStopDatetime).toLocaleString(),
-            interpolation: {
-              escapeValue: false,
-            },
-          },
-        ),
-      });
-    }
-
-    if (visitStartDatetime >= visitStopDatetime) {
-      validSubmission = false;
-      setError('visitStopDate', {
-        message: t('invalidVisitStopDate', 'Visit stop date time cannot be on or before visit start date time'),
-      });
-    }
-
-    return validSubmission;
-  }, [setError, displayVisitStopDateTimeFields, getValues, t, maxVisitStartDatetime, minVisitStopDatetime]);
-
->>>>>>> 6a83632f
   const onSubmit = useCallback(
     (data: VisitFormData, event) => {
       const {
@@ -573,18 +517,9 @@
       isOnline,
       mutate,
       mutateQueueEntry,
-      validateVisitStartStopDatetime,
     ],
   );
 
-<<<<<<< HEAD
-=======
-  const visitStartDate = getValues('visitStartDate') ?? new Date();
-  minVisitStopDatetime = minVisitStopDatetime ?? Date.parse(visitStartDate.toLocaleString());
-  const minVisitStopDatetimeFallback = Date.parse(visitStartDate.toLocaleString());
-  minVisitStopDatetime = minVisitStopDatetime || minVisitStopDatetimeFallback;
-
->>>>>>> 6a83632f
   useEffect(() => {
     if (errorFetchingLocations) {
       setErrorFetchingResources((prev) => ({
