import React, { useCallback, useState, useMemo, useEffect } from 'react';
import dayjs from 'dayjs';
import {
  Button,
  ButtonSet,
  ContentSwitcher,
  Form,
  FormGroup,
  InlineNotification,
  RadioButton,
  RadioButtonGroup,
  Row,
  Stack,
  Switch,
} from '@carbon/react';
import { useTranslation } from 'react-i18next';
import { useForm, Controller, FormProvider } from 'react-hook-form';
import { first } from 'rxjs/operators';
import { z } from 'zod';
import { zodResolver } from '@hookform/resolvers/zod';
import {
  saveVisit,
  showSnackbar,
  useSession,
  ExtensionSlot,
  type NewVisitPayload,
  toOmrsIsoString,
  toDateObjectStrict,
  useLayoutType,
  useVisitTypes,
  useConfig,
  useVisit,
  type Visit,
  updateVisit,
  useConnectivity,
  formatDatetime,
} from '@openmrs/esm-framework';
import {
  convertTime12to24,
  createOfflineVisitForPatient,
  type DefaultWorkspaceProps,
  time12HourFormatRegex,
  useActivePatientEnrollment,
} from '@openmrs/esm-patient-common-lib';
import { MemoizedRecommendedVisitType } from './recommended-visit-type.component';
import { type ChartConfig } from '../../config-schema';
import { saveQueueEntry } from '../hooks/useServiceQueue';
import { type AppointmentPayload, saveAppointment } from '../hooks/useUpcomingAppointments';
import { useLocations } from '../hooks/useLocations';
import { useVisitQueueEntry } from '../queue-entry/queue.resource';
import BaseVisitType from './base-visit-type.component';
import LocationSelector from './location-selection.component';
import VisitAttributeTypeFields from './visit-attribute-type.component';
import styles from './visit-form.scss';
import { getDateTimeFormat, type VisitFormData } from './visit-form.resource';
import VisitDateTimeField from './visit-date-time.component';
import { useVisits } from '../visits-widget/visit.resource';
import { useOfflineVisitType } from '../hooks/useOfflineVisitType';

interface StartVisitFormProps extends DefaultWorkspaceProps {
  visitToEdit?: Visit;
  showVisitEndDateTimeFields: boolean;
}

const StartVisitForm: React.FC<StartVisitFormProps> = ({
  patientUuid,
  closeWorkspace,
  promptBeforeClosing,
  visitToEdit,
  showVisitEndDateTimeFields,
}) => {
  const { t } = useTranslation();
  const isTablet = useLayoutType() === 'tablet';
  const isOnline = useConnectivity();
  const sessionUser = useSession();
  const { error: errorFetchingLocations } = isOnline ? useLocations() : { error: false };
  const sessionLocation = sessionUser?.sessionLocation;
  const config = useConfig() as ChartConfig;
  const [contentSwitcherIndex, setContentSwitcherIndex] = useState(config.showRecommendedVisitTypeTab ? 0 : 1);
  const [isSubmitting, setIsSubmitting] = useState(false);
  const visitHeaderSlotState = useMemo(() => ({ patientUuid }), [patientUuid]);
  const { activePatientEnrollment, isLoading } = useActivePatientEnrollment(patientUuid);
  const { mutate: mutateCurrentVisit } = useVisit(patientUuid);
  const { mutateVisits } = useVisits(patientUuid);
  const allVisitTypes = isOnline ? useVisitTypes() : useOfflineVisitType();
  const { mutate } = useVisit(patientUuid);
  const [errorFetchingResources, setErrorFetchingResources] = useState<{
    blockSavingForm: boolean;
  }>(null);
  const [upcomingAppointment, setUpcomingAppointment] = useState(null);
  const upcomingAppointmentState = useMemo(() => ({ patientUuid, setUpcomingAppointment }), [patientUuid]);
  const visitQueueNumberAttributeUuid = config.visitQueueNumberAttributeUuid;
  const [visitUuid, setVisitUuid] = useState('');
  const { mutate: mutateQueueEntry } = useVisitQueueEntry(patientUuid, visitUuid);

  const displayVisitStopDateTimeFields = useMemo(
    () => visitToEdit?.stopDatetime || showVisitEndDateTimeFields,
    [visitToEdit?.stopDatetime, showVisitEndDateTimeFields],
  );

  const visitFormSchema = useMemo(() => {
    const visitAttributes = (config.visitAttributeTypes ?? [])?.reduce(
      (acc, { uuid, required }) => ({
        ...acc,
        [uuid]: required
          ? z
              .string({
                required_error: t('fieldRequired', 'This field is required'),
              })
              .refine((value) => !!value, t('fieldRequired', 'This field is required'))
          : z.string().optional(),
      }),
      {},
    );

    let maxVisitStartDatetime: Date = null,
      minVisitStopDatetime: Date = null;

    if (visitToEdit?.encounters?.length) {
      const allEncountersDateTime = visitToEdit?.encounters?.map(({ encounterDatetime }) =>
        Date.parse(encounterDatetime),
      );
      maxVisitStartDatetime = new Date(Math.min(...allEncountersDateTime));
      minVisitStopDatetime = new Date(Math.max(...allEncountersDateTime));
    }

    const dateTimeSchema = z
      .object({
        date: z.date().max(new Date()),
        time: z
          .string()
          .refine((value) => value.match(time12HourFormatRegex), t('invalidTimeFormat', 'Invalid time format')),
        timeFormat: z.enum(['PM', 'AM']),
      })
      .refine(
        ({ date, time, timeFormat }) => {
          const [visitStartHours, visitStartMinutes] = convertTime12to24(time, timeFormat);
          const visitStartDatetime = dayjs(date).hour(visitStartHours).minute(visitStartMinutes);
          return visitStartDatetime.isBefore(new Date());
        },
        t('dateInFuture', 'Date cannot be in future'),
      );

    const visitStartDatetimeSchema = dateTimeSchema.refine(
      ({ date, time, timeFormat }) => {
        if (!maxVisitStartDatetime) {
          return true;
        }
        const [visitStartHours, visitStartMinutes] = convertTime12to24(time, timeFormat);
        const visitStartDatetime = dayjs(date).hour(visitStartHours).minute(visitStartMinutes);
        return visitStartDatetime.isBefore(maxVisitStartDatetime);
      },
      {
        message: t('invalidVisitStartDate', 'Start date needs to be before {{firstEncounterDatetime}}', {
          firstEncounterDatetime: maxVisitStartDatetime ? formatDatetime(maxVisitStartDatetime) : '',
        }),
      },
    );

    const visitStopDatetimeSchema = dateTimeSchema.refine(
      ({ date, time, timeFormat }) => {
        if (!minVisitStopDatetime || !date || !time || !timeFormat) {
          return true;
        }
        const [hours, minutes] = convertTime12to24(time, timeFormat);
        const visitStopDatetime = dayjs(date).hour(hours).minute(minutes);
        return visitStopDatetime.isAfter(minVisitStopDatetime);
      },
      {
        message: t(
          'visitStopDateMustBeAfterMostRecentEncounter',
          'Stop date needs to be after {{lastEncounterDatetime}}',
          {
            lastEncounterDatetime: minVisitStopDatetime ? formatDatetime(minVisitStopDatetime) : '',
          },
        ),
      },
    );

    return z
      .object({
        visitStartDatetime: visitStartDatetimeSchema,
        visitStopDatetime: displayVisitStopDateTimeFields ? visitStopDatetimeSchema : visitStopDatetimeSchema.nullish(),
        programType: z.string().optional(),
        visitType: z.string().refine((value) => !!value, t('visitTypeRequired', 'Visit type is required')),
        visitLocation: z.object({
          display: z.string(),
          uuid: z.string(),
        }),
        visitAttributes: z.object(visitAttributes),
      })
      .refine(
        ({ visitStartDatetime, visitStopDatetime }) => {
          if (!visitStopDatetime) {
            return true;
          }
          const [visitStartHours, visitStartMinutes] = convertTime12to24(
            visitStartDatetime.time,
            visitStartDatetime.timeFormat,
          );
          const startDatetime = dayjs(visitStartDatetime.date).hour(visitStartHours).minute(visitStartMinutes);

          const [visitStopHours, visitStopMinutes] = convertTime12to24(
            visitStopDatetime.time,
            visitStopDatetime.timeFormat,
          );
          const stopDatetime = dayjs(visitStopDatetime.date).hour(visitStopHours).minute(visitStopMinutes);
          return startDatetime.isBefore(stopDatetime);
        },
        {
          message: t('invalidVisitStopDate', 'Visit stop date time must be after visit start date time'),
          path: ['visitStopDatetime'],
        },
      );
  }, [t, config, displayVisitStopDateTimeFields, visitToEdit]);

  const defaultValues = useMemo(() => {
    const [visitStartDate, visitStartTime, visitStartTimeFormat] = getDateTimeFormat(
      visitToEdit?.startDatetime ?? new Date(),
    );

    let defaultValues: Partial<VisitFormData> = {
      // Setting the date to the start of the day
      visitStartDatetime: {
        date: visitStartDate,
        time: visitStartTime,
        timeFormat: visitStartTimeFormat,
      },
      visitType: visitToEdit?.visitType?.uuid,
      visitLocation: visitToEdit?.location ?? sessionLocation ?? {},
      visitAttributes:
        visitToEdit?.attributes.reduce(
          (acc, curr) => ({
            ...acc,
            [curr.attributeType.uuid]: typeof curr.value === 'object' ? curr?.value?.uuid : `${curr.value ?? ''}`,
          }),
          {},
        ) ?? {},
    };

    if (visitToEdit?.stopDatetime) {
      const [visitStopDate, visitStopTime, visitStopTimeFormat] = getDateTimeFormat(visitToEdit?.stopDatetime);
      defaultValues = {
        ...defaultValues,
        visitStopDatetime: {
          date: visitStopDate,
          time: visitStopTime,
          timeFormat: visitStopTimeFormat,
        },
      };
    }

    return defaultValues;
  }, [visitToEdit]);

  const methods = useForm<VisitFormData>({
    mode: 'all',
    resolver: zodResolver(visitFormSchema),
    defaultValues,
  });

  const {
    handleSubmit,
    control,
    getValues,
<<<<<<< HEAD
    formState: { errors },
  } = methods;

=======
    formState: { errors, isDirty },
    setError,
  } = methods;

  useEffect(() => {
    promptBeforeClosing(() => isDirty);
  }, [isDirty]);

  const validateVisitStartStopDatetime = useCallback(() => {
    let visitStartDate = getValues('visitStartDate');
    const visitStartTime = getValues('visitStartTime');
    const visitStartTimeFormat = getValues('visitStartTimeFormat');

    const [visitStartHours, visitStartMinutes] = convertTime12to24(visitStartTime, visitStartTimeFormat);

    const visitStartDatetime = visitStartDate.setHours(visitStartHours, visitStartMinutes);

    let validSubmission = true;

    if (maxVisitStartDatetime && visitStartDatetime >= maxVisitStartDatetime) {
      validSubmission = false;
      setError('visitStartDate', {
        message: t('invalidVisitStartDate', 'Start date needs to be on or before {{firstEncounterDatetime}}', {
          firstEncounterDatetime: new Date(maxVisitStartDatetime).toLocaleString(),
          interpolation: {
            escapeValue: false,
          },
        }),
      });
    }

    if (!displayVisitStopDateTimeFields) {
      return validSubmission;
    }

    let visitStopDate = getValues('visitStopDate');
    const visitStopTime = getValues('visitStopTime');
    const visitStopTimeFormat = getValues('visitStopTimeFormat');

    const [visitStopHours, visitStopMinutes] = convertTime12to24(visitStopTime, visitStopTimeFormat);

    const visitStopDatetime = visitStopDate.setHours(visitStopHours, visitStopMinutes);

    if (minVisitStopDatetime && visitStopDatetime <= minVisitStopDatetime) {
      validSubmission = false;
      setError('visitStopDate', {
        message: t(
          'visitStopDateMustBeAfterMostRecentEncounter',
          'Stop date needs to be on or after {{lastEncounterDatetime}}',
          {
            lastEncounterDatetime: new Date(minVisitStopDatetime).toLocaleString(),
            interpolation: {
              escapeValue: false,
            },
          },
        ),
      });
    }

    if (visitStartDatetime >= visitStopDatetime) {
      validSubmission = false;
      setError('visitStopDate', {
        message: t('invalidVisitStopDate', 'Visit stop date time cannot be on or before visit start date time'),
      });
    }

    return validSubmission;
  }, [setError]);

>>>>>>> fb8c502e
  const onSubmit = useCallback(
    (data: VisitFormData, event) => {
      const {
        visitStartDatetime: { date: visitStartDate, time: visitStartTime, timeFormat: visitStartTimeFormat },
        visitLocation,
        visitType,
        visitAttributes,
      } = data;

      setIsSubmitting(true);

      const [hours, minutes] = convertTime12to24(visitStartTime, visitStartTimeFormat);

      let payload: NewVisitPayload = {
        patient: patientUuid,
        startDatetime: toDateObjectStrict(
          toOmrsIsoString(
            new Date(
              dayjs(visitStartDate).year(),
              dayjs(visitStartDate).month(),
              dayjs(visitStartDate).date(),
              hours,
              minutes,
            ),
          ),
        ),
        visitType: visitType,
        location: visitLocation?.uuid,
        attributes: Object.entries(visitAttributes)
          .filter(([key, value]) => !!value)
          .map(([key, value]) => ({
            attributeType: key,
            value: value as string,
          })),
      };
      if (visitToEdit?.uuid) {
        // The request throws 400 (Bad request)error when patient is passed in the update payload

        delete payload.patient;
      }

      if (displayVisitStopDateTimeFields) {
        const { date: visitStopDate, time: visitStopTime, timeFormat: visitStopTimeFormat } = data.visitStopDatetime;
        const [visitStopHours, visitStopMinutes] = convertTime12to24(visitStopTime, visitStopTimeFormat);

        payload = {
          ...payload,
          stopDatetime: toDateObjectStrict(
            toOmrsIsoString(
              new Date(
                dayjs(visitStopDate).year(),
                dayjs(visitStopDate).month(),
                dayjs(visitStopDate).date(),
                visitStopHours,
                visitStopMinutes,
              ),
            ),
          ),
        };
      }

      const abortController = new AbortController();

      if (isOnline) {
        (visitToEdit?.uuid
          ? updateVisit(visitToEdit?.uuid, payload, abortController)
          : saveVisit(payload, abortController)
        )
          .pipe(first())
          .subscribe(
            (response) => {
              if (response.status === 201) {
                if (config.showServiceQueueFields) {
                  // retrieve values from queue extension
                  setVisitUuid(response.data.uuid);
                  const queueLocation = event?.target['queueLocation']?.value;
                  const serviceUuid = event?.target['service']?.value;
                  const priority = event?.target['priority']?.value;
                  const status = event?.target['status']?.value;
                  const sortWeight = event?.target['sortWeight']?.value;

                  saveQueueEntry(
                    response.data.uuid,
                    serviceUuid,
                    patientUuid,
                    priority,
                    status,
                    sortWeight,
                    new AbortController(),
                    queueLocation,
                    visitQueueNumberAttributeUuid,
                  ).then(
                    ({ status }) => {
                      if (status === 201) {
                        mutateCurrentVisit();
                        mutateVisits();
                        mutateQueueEntry();
                        showSnackbar({
                          kind: 'success',
                          title: t('visitStarted', 'Visit started'),
                          subtitle: t('queueAddedSuccessfully', `Patient added to the queue successfully.`),
                        });
                      }
                    },
                    (error) => {
                      showSnackbar({
                        title: t('queueEntryError', 'Error adding patient to the queue'),
                        kind: 'error',
                        isLowContrast: false,
                        subtitle: error?.message,
                      });
                    },
                  );
                }
                if (config.showUpcomingAppointments && upcomingAppointment) {
                  const appointmentPayload: AppointmentPayload = {
                    appointmentKind: upcomingAppointment?.appointmentKind,
                    serviceUuid: upcomingAppointment?.service.uuid,
                    startDateTime: upcomingAppointment?.startDateTime,
                    endDateTime: upcomingAppointment?.endDateTime,
                    locationUuid: visitLocation?.uuid,
                    patientUuid: patientUuid,
                    uuid: upcomingAppointment?.uuid,
                    dateHonored: dayjs(visitStartDate).format(),
                  };
                  saveAppointment(appointmentPayload, abortController).then(
                    ({ status }) => {
                      if (status === 201) {
                        mutateCurrentVisit();
                        mutateVisits();
                        showSnackbar({
                          isLowContrast: true,
                          kind: 'success',
                          subtitle: t('appointmentUpdate', 'Upcoming appointment updated successfully'),
                          title: t('appointmentEdited', 'Appointment edited'),
                        });
                      }
                    },
                    (error) => {
                      showSnackbar({
                        title: t('updateError', 'Error updating upcoming appointment'),
                        kind: 'error',
                        isLowContrast: false,
                        subtitle: error?.message,
                      });
                    },
                  );
                }
              }
              mutateCurrentVisit();
              mutateVisits();
              closeWorkspace({ ignoreChanges: true });

              showSnackbar({
                isLowContrast: true,
                timeoutInMs: 5000,
                kind: 'success',
                subtitle: !visitToEdit
                  ? t('visitStartedSuccessfully', '{{visit}} started successfully', {
                      visit: response?.data?.visitType?.display ?? t('visit', 'Visit'),
                    })
                  : t('visitDetailsUpdatedSuccessfully', '{{visit}} updated successfully', {
                      visit: response?.data?.visitType?.display ?? t('pastVisit', 'Past visit'),
                    }),
                title: !visitToEdit
                  ? t('visitStarted', 'Visit started')
                  : t('visitDetailsUpdated', 'Visit details updated'),
              });
            },
            (error) => {
              showSnackbar({
                title: !visitToEdit
                  ? t('startVisitError', 'Error starting visit')
                  : t('errorUpdatingVisitDetails', 'Error updating visit details'),
                kind: 'error',
                isLowContrast: false,
                subtitle: error?.message,
              });
            },
          );
      } else {
        createOfflineVisitForPatient(
          patientUuid,
          visitLocation.uuid,
          config.offlineVisitTypeUuid,
          payload.startDatetime,
        ).then(
          (offlineVisit) => {
            mutate();
            closeWorkspace({ ignoreChanges: true });
            showSnackbar({
              isLowContrast: true,
              kind: 'success',
              subtitle: t('visitStartedSuccessfully', '{visit} started successfully', {
                visit: t('offlineVisit', 'Offline Visit'),
              }),
              title: t('visitStarted', 'Visit started'),
            });
          },
          (error) => {
            showSnackbar({
              title: t('startVisitError', 'Error starting visit'),
              kind: 'error',
              isLowContrast: false,
              subtitle: error?.message,
            });
          },
        );
        return;
      }
    },
    [
      closeWorkspace,
      config.showServiceQueueFields,
      config.showUpcomingAppointments,
      visitQueueNumberAttributeUuid,
      mutateCurrentVisit,
      mutateVisits,
      patientUuid,
      upcomingAppointment,
      t,
      visitToEdit,
      displayVisitStopDateTimeFields,
    ],
  );

<<<<<<< HEAD
  const handleOnChange = () => {
    setIgnoreChanges((prevState) => !prevState);
    promptBeforeClosing(() => true);
  };
=======
  let [maxVisitStartDatetime, minVisitStopDatetime] = useMemo(() => {
    if (!visitToEdit?.encounters?.length) {
      return [null, null];
    }

    const allEncountersDateTime = visitToEdit?.encounters?.map(({ encounterDatetime }) =>
      Date.parse(encounterDatetime),
    );
    const maxVisitStartDatetime = Math.min(...allEncountersDateTime);
    const minVisitStopDatetime = Math.max(...allEncountersDateTime);
    return [maxVisitStartDatetime, minVisitStopDatetime];
  }, [visitToEdit]);

  const visitStartDate = getValues('visitStartDate') ?? new Date();
  minVisitStopDatetime = minVisitStopDatetime ?? Date.parse(visitStartDate.toLocaleString());
  const minVisitStopDatetimeFallback = Date.parse(visitStartDate.toLocaleString());
  minVisitStopDatetime = minVisitStopDatetime || minVisitStopDatetimeFallback;
>>>>>>> fb8c502e

  useEffect(() => {
    if (errorFetchingLocations) {
      setErrorFetchingResources((prev) => ({
        blockSavingForm: prev?.blockSavingForm || false,
      }));
    }
  }, [errorFetchingLocations]);

  return (
    <FormProvider {...methods}>
      <Form className={styles.form} onSubmit={handleSubmit(onSubmit)}>
        {errorFetchingResources && (
          <InlineNotification
            kind={errorFetchingResources?.blockSavingForm ? 'error' : 'warning'}
            lowContrast
            className={styles.inlineNotification}
            title={t('partOfFormDidntLoad', 'Part of the form did not load')}
            subtitle={t('refreshToTryAgain', 'Please refresh to try again')}
          />
        )}
        <div>
          {isTablet && (
            <Row className={styles.headerGridRow}>
              <ExtensionSlot
                name="visit-form-header-slot"
                className={styles.dataGridRow}
                state={visitHeaderSlotState}
              />
            </Row>
          )}
          <Stack gap={1} className={styles.container}>
            <VisitDateTimeField
              visitDatetimeLabel={t('visitStartDatetime', 'Visit start')}
              datetimeFieldName="visitStartDatetime"
            />

            {displayVisitStopDateTimeFields && (
              <VisitDateTimeField
                visitDatetimeLabel={t('visitStopDatetime', 'Visit stop')}
                datetimeFieldName="visitStopDatetime"
              />
            )}

            {/* Upcoming appointments. This get shown when upcoming appointments are configured */}
            {config.showUpcomingAppointments && (
              <section>
                <div className={styles.sectionTitle}></div>
                <div className={styles.sectionField}>
                  <ExtensionSlot state={upcomingAppointmentState} name="upcoming-appointment-slot" />
                </div>
              </section>
            )}

            {/* This field lets the user select a location for the visit. The location is required for the visit to be saved. Defaults to the active session location */}
            <LocationSelector />

            {/* Lists available program types. This feature is dependent on the `showRecommendedVisitTypeTab` config being set
          to true. */}
            {config.showRecommendedVisitTypeTab && (
              <section>
                <div className={styles.sectionTitle}>{t('program', 'Program')}</div>
                <FormGroup legendText={t('selectProgramType', 'Select program type')} className={styles.sectionField}>
                  <Controller
                    name="programType"
                    control={control}
                    render={({ field: { onChange } }) => (
                      <RadioButtonGroup
                        orientation="vertical"
                        onChange={(uuid) =>
                          onChange(activePatientEnrollment.find(({ program }) => program.uuid === uuid)?.uuid)
                        }
                        name="program-type-radio-group"
                      >
                        {activePatientEnrollment.map(({ uuid, display, program }) => (
                          <RadioButton
                            key={uuid}
                            className={styles.radioButton}
                            id={uuid}
                            labelText={display}
                            value={program.uuid}
                          />
                        ))}
                      </RadioButtonGroup>
                    )}
                  />
                </FormGroup>
              </section>
            )}

            {/* Lists available visit types. The content switcher only gets shown when recommended visit types are enabled */}
            <section>
              <div className={styles.sectionTitle}>{t('visitType_title', 'Visit Type')}</div>
              <div className={styles.sectionField}>
                {config.showRecommendedVisitTypeTab ? (
                  <>
                    <ContentSwitcher
                      selectedIndex={contentSwitcherIndex}
                      onChange={({ index }) => setContentSwitcherIndex(index)}
                    >
                      <Switch name="recommended" text={t('recommended', 'Recommended')} />
                      <Switch name="all" text={t('all', 'All')} />
                    </ContentSwitcher>
                    {contentSwitcherIndex === 0 && !isLoading && (
                      <MemoizedRecommendedVisitType
                        patientUuid={patientUuid}
                        patientProgramEnrollment={(() => {
                          return activePatientEnrollment?.find(
                            ({ program }) => program.uuid === getValues('programType'),
                          );
                        })()}
                        locationUuid={getValues('visitLocation')?.uuid}
                      />
                    )}
                    {contentSwitcherIndex === 1 && <BaseVisitType visitTypes={allVisitTypes} />}
                  </>
                ) : (
                  // Defaults to showing all possible visit types if recommended visits are not enabled
                  <BaseVisitType visitTypes={allVisitTypes} />
                )}
              </div>
            </section>

            {errors?.visitType && (
              <section>
                <div className={styles.sectionTitle}></div>
                <div className={styles.sectionField}>
                  <InlineNotification
                    role="alert"
                    style={{ margin: '0', minWidth: '100%' }}
                    kind="error"
                    lowContrast={true}
                    title={t('missingVisitType', 'Missing visit type')}
                    subtitle={t('selectVisitType', 'Please select a Visit Type')}
                  />
                </div>
              </section>
            )}

            <ExtensionSlot state={{ patientUuid }} name="extra-visit-attribute-slot" />

            {/* Visit type attribute fields. These get shown when visit attribute types are configured */}
            <section>
              <div className={styles.sectionTitle}>{isTablet && t('visitAttributes', 'Visit attributes')}</div>
              <div className={styles.sectionField}>
                <VisitAttributeTypeFields setErrorFetchingResources={setErrorFetchingResources} />
              </div>
            </section>

            {/* Queue location and queue fields. These get shown when queue location and queue fields are configured */}
            {config.showServiceQueueFields && (
              <section>
                <div className={styles.sectionTitle}></div>
                <div className={styles.sectionField}>
                  <ExtensionSlot name="add-queue-entry-slot" />
                </div>
              </section>
            )}
          </Stack>
        </div>
        <ButtonSet className={isTablet ? styles.tablet : styles.desktop}>
          <Button className={styles.button} kind="secondary" onClick={closeWorkspace}>
            {t('discard', 'Discard')}
          </Button>
          <Button
            className={styles.button}
            disabled={isSubmitting || errorFetchingResources?.blockSavingForm}
            kind="primary"
            type="submit"
          >
            {!visitToEdit ? t('startVisit', 'Start visit') : t('updateVisitDetails', 'Update visit details')}
          </Button>
        </ButtonSet>
      </Form>
    </FormProvider>
  );
};

export default StartVisitForm;<|MERGE_RESOLUTION|>--- conflicted
+++ resolved
@@ -263,81 +263,13 @@
     handleSubmit,
     control,
     getValues,
-<<<<<<< HEAD
-    formState: { errors },
-  } = methods;
-
-=======
     formState: { errors, isDirty },
-    setError,
   } = methods;
 
   useEffect(() => {
     promptBeforeClosing(() => isDirty);
   }, [isDirty]);
 
-  const validateVisitStartStopDatetime = useCallback(() => {
-    let visitStartDate = getValues('visitStartDate');
-    const visitStartTime = getValues('visitStartTime');
-    const visitStartTimeFormat = getValues('visitStartTimeFormat');
-
-    const [visitStartHours, visitStartMinutes] = convertTime12to24(visitStartTime, visitStartTimeFormat);
-
-    const visitStartDatetime = visitStartDate.setHours(visitStartHours, visitStartMinutes);
-
-    let validSubmission = true;
-
-    if (maxVisitStartDatetime && visitStartDatetime >= maxVisitStartDatetime) {
-      validSubmission = false;
-      setError('visitStartDate', {
-        message: t('invalidVisitStartDate', 'Start date needs to be on or before {{firstEncounterDatetime}}', {
-          firstEncounterDatetime: new Date(maxVisitStartDatetime).toLocaleString(),
-          interpolation: {
-            escapeValue: false,
-          },
-        }),
-      });
-    }
-
-    if (!displayVisitStopDateTimeFields) {
-      return validSubmission;
-    }
-
-    let visitStopDate = getValues('visitStopDate');
-    const visitStopTime = getValues('visitStopTime');
-    const visitStopTimeFormat = getValues('visitStopTimeFormat');
-
-    const [visitStopHours, visitStopMinutes] = convertTime12to24(visitStopTime, visitStopTimeFormat);
-
-    const visitStopDatetime = visitStopDate.setHours(visitStopHours, visitStopMinutes);
-
-    if (minVisitStopDatetime && visitStopDatetime <= minVisitStopDatetime) {
-      validSubmission = false;
-      setError('visitStopDate', {
-        message: t(
-          'visitStopDateMustBeAfterMostRecentEncounter',
-          'Stop date needs to be on or after {{lastEncounterDatetime}}',
-          {
-            lastEncounterDatetime: new Date(minVisitStopDatetime).toLocaleString(),
-            interpolation: {
-              escapeValue: false,
-            },
-          },
-        ),
-      });
-    }
-
-    if (visitStartDatetime >= visitStopDatetime) {
-      validSubmission = false;
-      setError('visitStopDate', {
-        message: t('invalidVisitStopDate', 'Visit stop date time cannot be on or before visit start date time'),
-      });
-    }
-
-    return validSubmission;
-  }, [setError]);
-
->>>>>>> fb8c502e
   const onSubmit = useCallback(
     (data: VisitFormData, event) => {
       const {
@@ -564,31 +496,6 @@
     ],
   );
 
-<<<<<<< HEAD
-  const handleOnChange = () => {
-    setIgnoreChanges((prevState) => !prevState);
-    promptBeforeClosing(() => true);
-  };
-=======
-  let [maxVisitStartDatetime, minVisitStopDatetime] = useMemo(() => {
-    if (!visitToEdit?.encounters?.length) {
-      return [null, null];
-    }
-
-    const allEncountersDateTime = visitToEdit?.encounters?.map(({ encounterDatetime }) =>
-      Date.parse(encounterDatetime),
-    );
-    const maxVisitStartDatetime = Math.min(...allEncountersDateTime);
-    const minVisitStopDatetime = Math.max(...allEncountersDateTime);
-    return [maxVisitStartDatetime, minVisitStopDatetime];
-  }, [visitToEdit]);
-
-  const visitStartDate = getValues('visitStartDate') ?? new Date();
-  minVisitStopDatetime = minVisitStopDatetime ?? Date.parse(visitStartDate.toLocaleString());
-  const minVisitStopDatetimeFallback = Date.parse(visitStartDate.toLocaleString());
-  minVisitStopDatetime = minVisitStopDatetime || minVisitStopDatetimeFallback;
->>>>>>> fb8c502e
-
   useEffect(() => {
     if (errorFetchingLocations) {
       setErrorFetchingResources((prev) => ({
